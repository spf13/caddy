// Package server implements a configurable, general-purpose web server.
// It relies on configurations obtained from the adjacent config package
// and can execute middleware as defined by the adjacent middleware package.
package server

import (
	"crypto/tls"
	"fmt"
	"log"
	"net"
	"net/http"
	"os"
	"os/signal"

	"github.com/bradfitz/http2"
)

// Server represents an instance of a server, which serves
// static content at a particular address (host and port).
type Server struct {
	*Graceful
	HTTP2   bool                    // temporary while http2 is not in std lib (TODO: remove flag when part of std lib)
	Address string                  // the actual address for net.Listen to listen on
	TLS     bool                    // whether this server is serving all HTTPS hosts or not
	Vhosts  map[string]*VirtualHost // virtual hosts keyed by their address
}

// New creates a new Server which will bind to addr and serve
// the sites/hosts configured in configs. This function does
// not start serving.
func New(addr string, configs []Config, tls bool) (*Server, error) {
	s := &Server{
		Graceful: NewGraceful(addr),
		Address:  addr,
		TLS:      tls,
		Vhosts:   make(map[string]*VirtualHost),
	}

	for _, conf := range configs {
		if _, exists := s.Vhosts[conf.Host]; exists {
			return nil, fmt.Errorf("Cannot serve %s - host already defined for address %s", conf.Address(), s.Address)
		}

		vh := &VirtualHost{Config: conf}

		// Build middleware stack
		err := vh.BuildStack()
		if err != nil {
			return nil, err
		}

		s.Vhosts[conf.Host] = vh
	}

	return s, nil
}

// Start starts the server. It blocks until the server quits.
func (s *Server) Start() error {
	if s.HTTP2 {
		// TODO: This call may not be necessary after HTTP/2 is merged into std lib
		http2.ConfigureServer(s.Server, nil)
	}

	for _, vh := range s.Vhosts {
		// Execute startup functions now
		for _, start := range vh.Config.Startup {
			err := start()
			if err != nil {
				return err
			}
		}

		// Execute shutdown commands on exit
		if len(vh.Config.Shutdown) > 0 {
			go func() {
				interrupt := make(chan os.Signal, 1)
				signal.Notify(interrupt, os.Interrupt, os.Kill) // TODO: syscall.SIGQUIT? (Ctrl+\, Unix-only)
				<-interrupt
				for _, shutdownFunc := range vh.Config.Shutdown {
					err := shutdownFunc()
					if err != nil {
						log.Fatal(err)
					}
				}
				os.Exit(0)
			}()
		}
	}

	if s.TLS {
		var tlsConfigs []TLSConfig
		for _, vh := range s.Vhosts {
			tlsConfigs = append(tlsConfigs, vh.Config.TLS)
		}
<<<<<<< HEAD
		return ListenAndServeTLSWithSNI(s, tlsConfigs)
	} else {
		return s.ListenAndServe(s)
=======
		return ListenAndServeTLSWithSNI(server, tlsConfigs)
>>>>>>> a8818388
	}
	return server.ListenAndServe()
}

// ListenAndServeTLSWithSNI serves TLS with Server Name Indication (SNI) support, which allows
// multiple sites (different hostnames) to be served from the same address. This method is
// adapted directly from the std lib's net/http ListenAndServeTLS function, which was
// written by the Go Authors. It has been modified to support multiple certificate/key pairs.
func ListenAndServeTLSWithSNI(srv *Server, tlsConfigs []TLSConfig) error {
	addr := srv.Addr
	if addr == "" {
		addr = ":https"
	}

	config := new(tls.Config)
	if srv.TLSConfig != nil {
		*config = *srv.TLSConfig
	}
	if config.NextProtos == nil {
		config.NextProtos = []string{"http/1.1"}
	}

	// Here we diverge from the stdlib a bit by loading multiple certs/key pairs
	// then we map the server names to their certs
	var err error
	config.Certificates = make([]tls.Certificate, len(tlsConfigs))
	for i, tlsConfig := range tlsConfigs {
		config.Certificates[i], err = tls.LoadX509KeyPair(tlsConfig.Certificate, tlsConfig.Key)
		if err != nil {
			return err
		}
	}
	config.BuildNameToCertificate()

	// Customize our TLS configuration
	config.ClientSessionCache = tls.NewLRUClientSessionCache(tlsConfigs[0].CacheSize)
	config.MinVersion = tlsConfigs[0].ProtocolMinVersion
	config.MaxVersion = tlsConfigs[0].ProtocolMaxVersion
	config.CipherSuites = tlsConfigs[0].Ciphers
	config.PreferServerCipherSuites = tlsConfigs[0].PreferServerCipherSuites

	conn, err := net.Listen("tcp", addr)
	if err != nil {
		return err
	}

	tlsListener := tls.NewListener(conn, config)
	return srv.Serve(tlsListener)
}

// ServeHTTP is the entry point for every request to the address that s
// is bound to. It acts as a multiplexer for the requests hostname as
// defined in the Host header so that the correct VirtualHost
// (configuration and middleware stack) will handle the request.
func (s *Server) ServeHTTP(w http.ResponseWriter, r *http.Request) {
	defer func() {
		// In case the user doesn't enable error middleware, we still
		// need to make sure that we stay alive up here
		if rec := recover(); rec != nil {
			http.Error(w, http.StatusText(http.StatusInternalServerError),
				http.StatusInternalServerError)
		}
	}()

	host, _, err := net.SplitHostPort(r.Host)
	if err != nil {
		host = r.Host // oh well
	}

	// Try the host as given, or try falling back to 0.0.0.0 (wildcard)
	if _, ok := s.Vhosts[host]; !ok {
		if _, ok2 := s.Vhosts["0.0.0.0"]; ok2 {
			host = "0.0.0.0"
		}
	}

	if vh, ok := s.Vhosts[host]; ok {
		w.Header().Set("Server", "Caddy")

		status, _ := vh.Stack.ServeHTTP(w, r)

		// Fallback error response in case error handling wasn't chained in
		if status >= 400 {
			w.WriteHeader(status)
			fmt.Fprintf(w, "%d %s", status, http.StatusText(status))
		}
	} else {
		w.WriteHeader(http.StatusNotFound)
		fmt.Fprintf(w, "No such host at %s", s.Address)
	}
}<|MERGE_RESOLUTION|>--- conflicted
+++ resolved
@@ -93,15 +93,10 @@
 		for _, vh := range s.Vhosts {
 			tlsConfigs = append(tlsConfigs, vh.Config.TLS)
 		}
-<<<<<<< HEAD
 		return ListenAndServeTLSWithSNI(s, tlsConfigs)
-	} else {
-		return s.ListenAndServe(s)
-=======
-		return ListenAndServeTLSWithSNI(server, tlsConfigs)
->>>>>>> a8818388
 	}
-	return server.ListenAndServe()
+
+	return s.ListenAndServe(s)
 }
 
 // ListenAndServeTLSWithSNI serves TLS with Server Name Indication (SNI) support, which allows
